--- conflicted
+++ resolved
@@ -76,20 +76,15 @@
           steps.untracked.outputs.untracked_files != '0' ||
           steps.uncommitted.outputs.modified_files != '0'
         run: |
-<<<<<<< HEAD
+          # Set defaults for empty values to prevent integer comparison errors
+          UNTRACKED_COUNT="${{ steps.untracked.outputs.untracked_files }}"
+          STUCK_PRS_COUNT="${{ steps.stuck_prs.outputs.stuck_prs }}"
+          
           # Create or update health report issue  
           # Search for existing health reports from today
           TODAY=$(date -u '+%Y-%m-%d')
           EXISTING_ISSUE=$(gh issue list --label "orchestration-health" --state open --json number,title | \
             jq -r ".[] | select(.title | contains(\"$TODAY\")) | .number" | head -1)
-=======
-          # Set defaults for empty values to prevent integer comparison errors
-          UNTRACKED_COUNT="${{ steps.untracked.outputs.untracked_files }}"
-          STUCK_PRS_COUNT="${{ steps.stuck_prs.outputs.stuck_prs }}"
-          
-          # Create or update health report issue
-          EXISTING_ISSUE=$(gh issue list --label "orchestration-health" --state open --json number --jq '.[0].number' || echo "")
->>>>>>> bde98bbe
           
           REPORT="# 🤖 Orchestration Health Report
           
