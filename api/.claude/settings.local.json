{
  "permissions": {
    "allow": [
      "Bash(curl:*)",
      "Bash(git worktree:*)",
      "Bash(gh pr merge:*)",
      "Bash(rm:*)",
      "Bash(git pull:*)",
      "Bash(gh workflow view:*)",
      "Bash(gh pr list:*)",
      "Bash(mkdir:*)",
      "Bash(cp:*)",
      "Bash(git rev-parse:*)",
      "Bash(git -C ../../revenue-fixes add -A)",
      "Bash(git -C ../../revenue-fixes commit -m \"fix: Critical test and requirements fixes\n\n- Remove sys.exit(0) from test file that was breaking CI\n- Fix conda local paths in requirements.txt\n- Tests should now pass properly\n\nThis enables all CI/CD workflows to function correctly.\")",
      "Bash(git -C ../../revenue-fixes push origin fix/clean-revenue-system)",
<<<<<<< HEAD
      "Bash(git -C ../alembic-fixes push origin feature/alembic-causal-ai-implementation)"
=======
      "Bash(git -C ../../revenue-fixes pull origin fix/clean-revenue-system)",
      "Bash(git submodule:*)",
      "Bash(git lfs:*)",
      "Bash(git -C ../alembic-fixes status)",
      "Bash(git -C ../alembic-fixes fetch origin)",
      "Bash(git -C ../alembic-fixes merge origin/main --no-edit)"
>>>>>>> c0f56fc7
    ],
    "deny": []
  }
}<|MERGE_RESOLUTION|>--- conflicted
+++ resolved
@@ -14,16 +14,13 @@
       "Bash(git -C ../../revenue-fixes add -A)",
       "Bash(git -C ../../revenue-fixes commit -m \"fix: Critical test and requirements fixes\n\n- Remove sys.exit(0) from test file that was breaking CI\n- Fix conda local paths in requirements.txt\n- Tests should now pass properly\n\nThis enables all CI/CD workflows to function correctly.\")",
       "Bash(git -C ../../revenue-fixes push origin fix/clean-revenue-system)",
-<<<<<<< HEAD
-      "Bash(git -C ../alembic-fixes push origin feature/alembic-causal-ai-implementation)"
-=======
       "Bash(git -C ../../revenue-fixes pull origin fix/clean-revenue-system)",
       "Bash(git submodule:*)",
       "Bash(git lfs:*)",
+      "Bash(git -C ../alembic-fixes push origin feature/alembic-causal-ai-implementation)",
       "Bash(git -C ../alembic-fixes status)",
       "Bash(git -C ../alembic-fixes fetch origin)",
       "Bash(git -C ../alembic-fixes merge origin/main --no-edit)"
->>>>>>> c0f56fc7
     ],
     "deny": []
   }
