--- conflicted
+++ resolved
@@ -10,19 +10,11 @@
   const [submitted, setSubmitted] = useState(false);
   const [isSubmitting, setIsSubmitting] = useState(false);
 
-  const handleSubmit = (e: React.FormEvent) => {
+  const handleSubmit = async (e: React.FormEvent) => {
     e.preventDefault();
-<<<<<<< HEAD
-    e.stopPropagation();
-=======
-    setIsSubmitting(true);
->>>>>>> eaae2dcd
-    
-    if (isSubmitting) return;
-    
     setIsSubmitting(true);
     
-    // Store subscriber data immediately
+    // Store in localStorage as backup
     const subscribers = JSON.parse(localStorage.getItem('sudoku_subscribers') || '[]');
     subscribers.push({
       email,
@@ -31,30 +23,6 @@
     });
     localStorage.setItem('sudoku_subscribers', JSON.stringify(subscribers));
     
-<<<<<<< HEAD
-    // Show success immediately - no waiting for API calls
-    setSubmitted(true);
-    setIsSubmitting(false);
-    
-    // Send notification in background (non-blocking)
-    fetch('https://formspree.io/f/movwqlnq', {
-      method: 'POST',
-      headers: {
-        'Content-Type': 'application/json',
-      },
-      body: JSON.stringify({
-        email: email,
-        name: firstName,
-        _subject: '🧩 New Sudoku Lead from Landing Page!',
-        message: `New lead magnet signup: ${firstName} (${email}) - INSTANT PDF DOWNLOAD GIVEN!`
-      })
-    }).then(() => {
-      console.log('✅ Lead notification sent!');
-    }).catch((error) => {
-      console.log('❌ Notification failed but user still gets PDF:', error);
-    });
-  };
-=======
     // Send via Formspree (FREE for 50 submissions/month)
     try {      const response = await fetch('https://formspree.io/f/movwqlnq', {
         method: 'POST',
@@ -93,46 +61,21 @@
     } finally {
       setIsSubmitting(false);
     }  };
->>>>>>> eaae2dcd
 
   if (submitted) {
     return (
-      <div className="text-center p-6 bg-green-50 rounded-lg border-2 border-green-200">
-        <h3 className="text-2xl font-bold text-green-800 mb-4">🎉 SUCCESS!</h3>
-        <p className="text-lg text-gray-700 mb-6">
-          Hi <strong>{firstName}</strong>! Your free puzzles are ready for download:
+      <div className="text-center p-6 bg-green-50 rounded-lg">
+        <h3 className="text-2xl font-bold text-green-800 mb-4">Success!</h3>
+        <p className="text-lg text-gray-700 mb-4">
+          Thank you for subscribing! Click below to download your free puzzles.
         </p>
-        
-        <div className="bg-white p-6 rounded-lg shadow-lg mb-6">
-          <h4 className="text-xl font-semibold mb-4 text-gray-800">
-            📥 Get Your 5 FREE Brain-Boosting Puzzles
-          </h4>
-          
-          <a 
-            href="/downloads/5-free-sudoku-puzzles.pdf"
-            download="5-Free-Brain-Boosting-Sudoku-Puzzles.pdf"
-            className="inline-block bg-blue-600 text-white px-8 py-4 rounded-lg hover:bg-blue-700 font-semibold text-lg mb-4 transform hover:scale-105 transition-all duration-200 shadow-lg"
-          >
-            📄 DOWNLOAD YOUR PUZZLES NOW
-          </a>
-          
-          <div className="text-sm text-gray-600 space-y-2">
-            <p>✅ 5 Large Print Sudoku Puzzles</p>
-            <p>✅ Easy on your eyes (20pt+ font)</p>
-            <p>✅ Solutions included</p>
-            <p>✅ Perfect for daily brain exercise</p>
-          </div>
-        </div>
-
-        <div className="bg-blue-50 p-4 rounded-lg border border-blue-200">
-          <h5 className="font-semibold text-blue-800 mb-2">💰 Want 100 MORE Puzzles?</h5>
-          <p className="text-sm text-blue-700 mb-3">
-            Get our complete "Large Print Sudoku Masters Volume 1" with 100 puzzles for just <strong>$8.99!</strong>
-          </p>
-          <p className="text-xs text-blue-600">
-            📧 We'll email you the special offer link shortly at: <strong>{email}</strong>
-          </p>
-        </div>
+        <a 
+          href="/downloads/5-free-sudoku-puzzles.pdf"
+          download="5-free-sudoku-puzzles.pdf"
+          className="inline-block bg-blue-600 text-white px-6 py-3 rounded-lg hover:bg-blue-700 font-semibold"
+        >
+          📥 Download Your Free Puzzles
+        </a>
       </div>
     );
   }
@@ -164,19 +107,13 @@
       <button
         type="submit"
         disabled={isSubmitting}
-<<<<<<< HEAD
-        className="w-full py-4 text-lg font-semibold rounded-lg bg-blue-600 hover:bg-blue-700 text-white disabled:bg-gray-400 disabled:cursor-not-allowed transform hover:scale-105 transition-all duration-200"
-      >
-        {isSubmitting ? 'Getting Your Puzzles...' : '🧩 Get My FREE Puzzles Now!'}
-=======
         className="w-full py-4 text-lg font-semibold rounded-lg bg-blue-600 hover:bg-blue-700 text-white disabled:bg-gray-400 disabled:cursor-not-allowed"
       >
         {isSubmitting ? 'Sending...' : 'Get My Free Puzzles →'}
->>>>>>> eaae2dcd
       </button>
 
       <p className="text-sm text-gray-600 text-center">
-        ✅ Instant download • No spam • No credit card required
+        We respect your privacy. Unsubscribe at any time.
       </p>
     </form>
   );
