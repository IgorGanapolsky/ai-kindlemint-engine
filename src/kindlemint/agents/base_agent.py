"""
Base Agent Implementation for KindleMint Multi-Agent System

This module provides the foundation class for all specialized agents in the
KindleMint publishing automation system, implementing core agent behaviors,
communication protocols, and performance monitoring.
"""

import asyncio
import logging
import time
import uuid
from abc import ABC, abstractmethod
from dataclasses import dataclass, field
from datetime import datetime
from enum import Enum
from typing import Dict, List, Optional, Set

from .agent_types import AgentCapability
from .health_monitoring import HealthStatus
from .message_protocol import AgentMessage, MessageType
from .task_system import Task, TaskResult, TaskStatus


class AgentStatus(Enum):
    """Agent operational status"""

    INITIALIZING = "initializing"
    IDLE = "idle"
    BUSY = "busy"
    ERROR = "error"
    SHUTDOWN = "shutdown"


@dataclass
class AgentMetrics:
    """Performance metrics for agent monitoring"""

    tasks_completed: int = 0
    tasks_failed: int = 0
    total_processing_time: float = 0.0
    average_processing_time: float = 0.0
    success_rate: float = 100.0
    last_activity: datetime = field(default_factory=datetime.now)
    errors_last_hour: int = 0
    cpu_usage: float = 0.0
    memory_usage: float = 0.0


class BaseAgent(ABC):
    """
    Foundation class for all KindleMint agents

    Provides core functionality including:
    - Task execution and lifecycle management
    - Inter-agent communication
    - Performance monitoring and health checks
    - Error handling and recovery
    - Dynamic capability registration
    """

    def __init__(
        self,
        agent_id: Optional[str] = None,
        agent_type: str = "base",
        capabilities: Optional[List[AgentCapability]] = None,
        max_concurrent_tasks: int = 1,
        heartbeat_interval: int = 30,
    ):
        """
        Initialize base agent

        Args:
            agent_id: Unique identifier (auto-generated if None)
            agent_type: Type classification for the agent
            capabilities: List of agent capabilities
            max_concurrent_tasks: Maximum concurrent task limit
            heartbeat_interval: Health check interval in seconds
        """
        self.agent_id = agent_id or f"{agent_type}_{uuid.uuid4().hex[:8]}"
        self.agent_type = agent_type
        self.capabilities = set(capabilities or [])
        self.max_concurrent_tasks = max_concurrent_tasks
        self.heartbeat_interval = heartbeat_interval

        # Agent state
        self.status = AgentStatus.INITIALIZING
        self.current_tasks: Dict[str, Task] = {}
        self.task_queue: asyncio.Queue = asyncio.Queue()
        self.message_queue: asyncio.Queue = asyncio.Queue()

        # Performance tracking
        self.metrics = AgentMetrics()
        self.health_status = HealthStatus()
        self.start_time = datetime.now()

        # Communication
        self.message_handlers: Dict[MessageType, callable] = {}

        # Logging
        self.logger = logging.getLogger(f"agent.{self.agent_id}")

        # Background tasks
        self._background_tasks: Set[asyncio.Task] = set()
        self._shutdown_event = asyncio.Event()

        # Agent registry reference (optional)
        self.agent_registry = None

        self.logger.info(
            f"Agent {self.agent_id} initialized with capabilities: {self.capabilities}"
        )

    async def start(self) -> None:
        """Start the agent and begin processing tasks"""
        try:
            self.status = AgentStatus.IDLE
            self.logger.info(f"Starting agent {self.agent_id}")

            # Start background tasks
            self._background_tasks.add(
                asyncio.create_task(self._task_processor()))
            self._background_tasks.add(
                asyncio.create_task(self._message_processor()))
            self._background_tasks.add(
                asyncio.create_task(self._health_monitor()))

            # Agent-specific initialization
            await self._initialize()

            self.logger.info(f"Agent {self.agent_id} started successfully")

        except Exception as e:
            self.status = AgentStatus.ERROR
            self.logger.error(f"Failed to start agent {self.agent_id}: {e}")
            raise

    async def stop(self) -> None:
        """Gracefully stop the agent"""
        self.logger.info(f"Stopping agent {self.agent_id}")
        self.status = AgentStatus.SHUTDOWN
        self._shutdown_event.set()

        # Wait for current tasks to complete (with timeout)
        try:
            await asyncio.wait_for(self._wait_for_tasks_completion(), timeout=30.0)
        except asyncio.TimeoutError:
            self.logger.warning("Task completion timeout, forcing shutdown")

        # Cancel background tasks
        for task in self._background_tasks:
            task.cancel()

        await asyncio.gather(*self._background_tasks, return_exceptions=True)

        # Agent-specific cleanup
        await self._cleanup()

        self.logger.info(f"Agent {self.agent_id} stopped")

    async def assign_task(self, task: Task) -> bool:
        """
        Assign a task to this agent

        Args:
            task: Task to execute

        Returns:
            True if task was accepted, False otherwise
        """
        if not self._can_accept_task(task):
            return False

        try:
            await self.task_queue.put(task)
            self.logger.info(
                f"Task {task.task_id} assigned to agent {self.agent_id}")
            return True
        except Exception as e:
            self.logger.error(f"Failed to assign task {task.task_id}: {e}")
            return False

    async def send_message(self, message: AgentMessage) -> bool:
        """
        Send message to another agent

        Args:
            message: Message to send

        Returns:
            True if message was sent successfully
        """
        try:
            if self.agent_registry:
                return await self.agent_registry.route_message(message)
            else:
                self.logger.warning(
                    "No agent registry available for message routing")
                return False
        except Exception as e:
            self.logger.error(f"Failed to send message: {e}")
            return False

    def register_capability(self, capability: AgentCapability) -> None:
        """Register a new capability for this agent"""
        self.capabilities.add(capability)
        self.logger.info(f"Registered capability: {capability}")

    def has_capability(self, capability: AgentCapability) -> bool:
        """Check if agent has a specific capability"""
        return capability in self.capabilities

    def get_health_status(self) -> HealthStatus:
        """Get current health status of the agent"""
        self.health_status.agent_id = self.agent_id
        self.health_status.status = self.status.value
        self.health_status.uptime = (
            datetime.now() - self.start_time).total_seconds()
        self.health_status.active_tasks = len(self.current_tasks)
        self.health_status.success_rate = self.metrics.success_rate
        self.health_status.last_heartbeat = datetime.now()

        return self.health_status

    def get_metrics(self) -> AgentMetrics:
        """Get current performance metrics"""
        return self.metrics

    # Abstract methods for subclass implementation
    @abstractmethod
    async def _execute_task(self, task: Task) -> TaskResult:
        """
        Execute a specific task (implemented by subclasses)

        Args:
            task: Task to execute

        Returns:
            Task execution result
        """

    @abstractmethod
    async def _initialize(self) -> None:
        """Agent-specific initialization logic"""

    @abstractmethod
    async def _cleanup(self) -> None:
        """Agent-specific cleanup logic"""

    # Private methods
    def _can_accept_task(self, task: Task) -> bool:
        """Check if agent can accept a new task"""
        if self.status != AgentStatus.IDLE:
            return False

        if len(self.current_tasks) >= self.max_concurrent_tasks:
            return False

        # Check if agent has required capabilities
        if task.required_capabilities:
            if not all(cap in self.capabilities for cap in task.required_capabilities):
                return False

        return True

    async def _task_processor(self) -> None:
        """Background task processor"""
        while not self._shutdown_event.is_set():
            try:
                # Wait for task with timeout to allow for shutdown
                task = await asyncio.wait_for(self.task_queue.get(), timeout=1.0)

                # Process the task
                await self._process_task(task)

            except asyncio.TimeoutError:
                # Normal timeout, continue loop
                continue
            except Exception as e:
                self.logger.error(f"Error in task processor: {e}")

    async def _process_task(self, task: Task) -> None:
        """Process a single task"""
        task_start_time = time.time()

        try:
            self.status = AgentStatus.BUSY
            self.current_tasks[task.task_id] = task
            task.status = TaskStatus.IN_PROGRESS
            task.assigned_to = self.agent_id
            if not hasattr(task, "start_time"):
                task.start_time = datetime.now()

            self.logger.info(f"Processing task {task.task_id}")

            # Execute the task
            result = await self._execute_task(task)

            # Update task status
<<<<<<< HEAD
            task.status = TaskStatus.COMPLETED if result.status == TaskStatus.COMPLETED else TaskStatus.FAILED
            if not hasattr(task, 'end_time'):
=======
            task.status = TaskStatus.COMPLETED if result.success else TaskStatus.FAILED
            if not hasattr(task, "end_time"):
>>>>>>> 4ce14197
                task.end_time = datetime.now()
            if not hasattr(task, "result"):
                task.result = result

            # Update metrics
            processing_time = time.time() - task_start_time
            self._update_metrics(
                success=(result.status == TaskStatus.COMPLETED), processing_time=processing_time
            )

            self.logger.info(
                f"Task {task.task_id} {'completed' if result.status == TaskStatus.COMPLETED else 'failed'} "
                f"in {processing_time:.2f}s"
            )

        except Exception as e:
            self.logger.error(f"Task {task.task_id} execution failed: {e}")
            task.status = TaskStatus.FAILED
            if not hasattr(task, "end_time"):
                task.end_time = datetime.now()
            if not hasattr(task, "error"):
                task.error = str(e)

            processing_time = time.time() - task_start_time
            self._update_metrics(
                success=False, processing_time=processing_time)

        finally:
            # Clean up
            self.current_tasks.pop(task.task_id, None)
            if not self.current_tasks:
                self.status = AgentStatus.IDLE

    async def _message_processor(self) -> None:
        """Background message processor"""
        while not self._shutdown_event.is_set():
            try:
                message = await asyncio.wait_for(self.message_queue.get(), timeout=1.0)

                await self._handle_message(message)

            except asyncio.TimeoutError:
                continue
            except Exception as e:
                self.logger.error(f"Error in message processor: {e}")

    async def _handle_message(self, message: AgentMessage) -> None:
        """Handle incoming message"""
        handler = self.message_handlers.get(message.message_type)
        if handler:
            try:
                await handler(message)
            except Exception as e:
                self.logger.error(
                    f"Error handling message {message.message_id}: {e}")
        else:
            self.logger.warning(
                f"No handler for message type: {message.message_type}")

    async def _health_monitor(self) -> None:
        """Background health monitoring"""
        while not self._shutdown_event.is_set():
            try:
                # Update health metrics
                self.health_status.cpu_usage = self._get_cpu_usage()
                self.health_status.memory_usage = self._get_memory_usage()

                # Send heartbeat if registry is available
                if self.agent_registry:
                    await self.agent_registry.update_agent_health(
                        self.agent_id, self.get_health_status()
                    )

                await asyncio.sleep(self.heartbeat_interval)

            except Exception as e:
                self.logger.error(f"Health monitoring error: {e}")

    def _update_metrics(self, success: bool, processing_time: float) -> None:
        """Update agent performance metrics"""
        if success:
            self.metrics.tasks_completed += 1
        else:
            self.metrics.tasks_failed += 1

        self.metrics.total_processing_time += processing_time
        total_tasks = self.metrics.tasks_completed + self.metrics.tasks_failed

        if total_tasks > 0:
            self.metrics.average_processing_time = (
                self.metrics.total_processing_time / total_tasks
            )
            self.metrics.success_rate = self.metrics.tasks_completed / total_tasks * 100

        self.metrics.last_activity = datetime.now()

    def _get_cpu_usage(self) -> float:
        """Get current CPU usage (placeholder implementation)"""
        # TODO: Implement actual CPU monitoring
        return 0.0

    def _get_memory_usage(self) -> float:
        """Get current memory usage (placeholder implementation)"""
        # TODO: Implement actual memory monitoring
        return 0.0

    async def _wait_for_tasks_completion(self) -> None:
        """Wait for all current tasks to complete"""
        while self.current_tasks:
            await asyncio.sleep(0.1)

    def __repr__(self) -> str:
        return (
            f"Agent(id={self.agent_id}, type={self.agent_type}, "
            f"status={self.status.value}, capabilities={len(self.capabilities)})"
        )<|MERGE_RESOLUTION|>--- conflicted
+++ resolved
@@ -297,13 +297,8 @@
             result = await self._execute_task(task)
 
             # Update task status
-<<<<<<< HEAD
             task.status = TaskStatus.COMPLETED if result.status == TaskStatus.COMPLETED else TaskStatus.FAILED
             if not hasattr(task, 'end_time'):
-=======
-            task.status = TaskStatus.COMPLETED if result.success else TaskStatus.FAILED
-            if not hasattr(task, "end_time"):
->>>>>>> 4ce14197
                 task.end_time = datetime.now()
             if not hasattr(task, "result"):
                 task.result = result
