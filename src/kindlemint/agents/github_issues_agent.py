"""
GitHub Issues Agent for managing issues, PRs, and security improvements
"""

import asyncio
import json
import logging
from datetime import datetime
from enum import Enum
from typing import Any, Dict, List

from .agent_types import AgentCapability
from .base_agent import BaseAgent
from .task_system import Task, TaskResult, TaskStatus


class GitHubActionType(Enum):
    """Types of GitHub actions the agent can perform"""

    REVIEW_PR = "review_pr"
    ANALYZE_ISSUE = "analyze_issue"
    RESPOND_TO_COMMENT = "respond_to_comment"
    LABEL_ISSUE = "label_issue"
    MERGE_PR = "merge_pr"
    CLOSE_ISSUE = "close_issue"
    CREATE_ISSUE = "create_issue"
    SECURITY_REVIEW = "security_review"
    GENERATE_REPORT = "generate_report"
    HANDLE_CODERABBIT = "handle_coderabbit"
    HANDLE_OPENHANDS = "handle_openhands"


class GitHubIssuesAgent(BaseAgent):
    """Agent responsible for managing GitHub issues and pull requests"""

    def __init__(self, agent_id: str = "github-issues-agent", repo: str = None):
        capabilities = [
            AgentCapability.BUSINESS_INTELLIGENCE  # Using BI for issue management
        ]
        super().__init__(agent_id=agent_id, capabilities=capabilities)
        self.logger = logging.getLogger(f"GitHubIssuesAgent-{agent_id}")
        self.repo = repo or "IgorGanapolsky/ai-kindlemint-engine"

        # Security improvement patterns
        self.security_bots = [
            "pixeebot",
            "dependabot",
            "snyk-bot",
            "deepsource-autofix[bot]",
            "deepsource[bot]",
            "app/deepsource",
            "seer-by-sentry",
            "app/seer-by-sentry",
            "coderabbitai[bot]",
            "coderabbitai",
            "app/coderabbitai",
            "openhands-ai[bot]",
            "openhands-ai",
            "app/openhands-ai",
        ]
        self.auto_approve_patterns = [
            "Add timeout to requests calls",
            "Secure Source of Randomness",
            "Bump .* from .* to .*",  # Dependency updates
            "code review",
            "refactor",
            "improve",
            "optimization",
            "code quality",
            "best practices",
            "documentation",
            "type hints",
            "error handling",
        ]

        # Aggressive merge mode configuration
        self.aggressive_mode = True
        self.auto_merge_patterns = [
            "test",
            "docs",
            "style",
            "refactor",
            "chore",
            "fix",
            "feat",
            "cleanup",
            "update",
            "remove",
            "add",
            "improve",
        ]

    async def _execute_task(self, task: Task) -> TaskResult:
        """Execute GitHub-related task"""
        try:
            action_type = task.parameters.get("action_type")

            if action_type == GitHubActionType.REVIEW_PR.value:
                return await self._review_pull_request(task)
            elif action_type == GitHubActionType.ANALYZE_ISSUE.value:
                return await self._analyze_issue(task)
            elif action_type == GitHubActionType.SECURITY_REVIEW.value:
                return await self._review_security_pr(task)
            elif action_type == GitHubActionType.GENERATE_REPORT.value:
                return await self._generate_issues_report(task)
            elif action_type == GitHubActionType.HANDLE_CODERABBIT.value:
                return await self._handle_coderabbit_review(task)
            elif action_type == GitHubActionType.HANDLE_OPENHANDS.value:
                return await self._handle_openhands_notification(task)
            else:
                return TaskResult(
                    task_id=task.task_id,
                    status=TaskStatus.FAILED,
                    error=f"Unsupported action type: {action_type}",
                )

        except Exception as e:
            self.logger.error(f"GitHub task failed: {e}")
            return TaskResult(
                task_id=task.task_id,
                status=TaskStatus.FAILED,
                error=str(e),
                output={"error_type": type(e).__name__},
            )

    async def _review_pull_request(self, task: Task) -> TaskResult:
        """Review a pull request"""
        pr_number = task.parameters.get("pr_number")
        if not pr_number:
            return TaskResult(
                task_id=task.task_id,
                status=TaskStatus.FAILED,
                error="Missing pr_number",
            )

        # Get PR details
        pr_data = await self._run_gh_command(
            [
                "pr",
                "view",
                str(pr_number),
                "--repo",
                self.repo,
                "--json",
                "title,body,author,files,additions,deletions,labels",
            ]
        )

        if not pr_data:
            return TaskResult(
                task_id=task.task_id,
                status=TaskStatus.FAILED,
                error="Failed to fetch PR data",
            )

        # Generate review based on PR data
        files_count = len(pr_data.get("files", []))
        additions = pr_data["additions"]
        deletions = pr_data["deletions"]

        # Simple review logic based on PR characteristics
        if pr_data["author"]["login"].lower() in self.security_bots:
            review = f"""Security improvement from {pr_data['author']['login']}.

Changes: +{additions} -{deletions} across {files_count} files.

This appears to be an automated security improvement. Key considerations:
- Verify changes are limited to security improvements
- Check that no functional code is altered
- Ensure tests still pass after changes"""
        else:
            review = f"""Pull request from {pr_data['author']['login']}.

Changes: +{additions} -{deletions} across {files_count} files.

This PR requires manual review to assess:
1. Code quality and style compliance
2. Test coverage for new changes
3. Documentation updates if needed
4. Potential impact on existing functionality"""

        # Post review comment
        review_comment = f"""## 🤖 AI Review

{review}

---
*Generated by KindleMint GitHub Issues Agent*
"""

        await self._run_gh_command(
            [
                "pr",
                "review",
                str(pr_number),
                "--repo",
                self.repo,
                "--comment",
                "--body",
                review_comment,
            ]
        )

        return TaskResult(
            task_id=task.task_id,
            status=TaskStatus.COMPLETED,
            output={
                "pr_number": pr_number,
                "review": review,
                "author": pr_data["author"]["login"],
            },
        )

    async def _review_security_pr(self, task: Task) -> TaskResult:
        """Review security-related PRs (like from Pixeebot)"""
        pr_number = task.parameters.get("pr_number")
        auto_approve = task.parameters.get("auto_approve", False)

        # Get PR details
        pr_data = await self._run_gh_command(
            [
                "pr",
                "view",
                str(pr_number),
                "--repo",
                self.repo,
                "--json",
                "title,body,author,files",
            ]
        )

        if not pr_data:
            return TaskResult(
                task_id=task.task_id,
                status=TaskStatus.FAILED,
                error="Failed to fetch PR data",
            )

        author = pr_data["author"]["login"]
        title = pr_data.get("title", "")

        # Check if it's from a known security bot
        is_security_bot = author.lower() in self.security_bots

        # Check if it matches auto-approve patterns
        should_auto_approve = (
            auto_approve
            and (
                is_security_bot
                or (
                    self.aggressive_mode
                    and any(
                        pattern in title.lower() for pattern in self.auto_merge_patterns
                    )
                )
            )
            and any(
                pattern in title.lower()
                for pattern in self.auto_approve_patterns + self.auto_merge_patterns
            )
        )

        if should_auto_approve:
            # Auto-approve and merge
            self.logger.info(
                f"Auto-approving security PR #{pr_number} from {author}")

            # Approve PR
            await self._run_gh_command(
                [
                    "pr",
                    "review",
                    str(pr_number),
                    "--repo",
                    self.repo,
                    "--approve",
                    "--body",
                    "✅ Auto-approved security improvement",
                ]
            )

            # Merge PR - force merge without waiting
            merge_result = await self._run_gh_command(
                [
                    "pr",
                    "merge",
                    str(pr_number),
                    "--repo",
                    self.repo,
                    "--merge",  # Remove --auto to merge immediately
                    "--delete-branch",
                ]
            )

            if not merge_result:
                # Try squash merge if regular merge fails
                await self._run_gh_command(
                    [
                        "pr",
                        "merge",
                        str(pr_number),
                        "--repo",
                        self.repo,
                        "--squash",
                        "--delete-branch",
                    ]
                )

            action_taken = "auto_approved_and_merged"
        else:
            # Manual review required
            review_comment = f"""## 🔒 Security Review Required

**Author**: {author}
**Type**: {"Known security bot" if is_security_bot else "Unknown source"}

This PR requires manual review before merging.

### Checklist:
- [ ] Changes are limited to security improvements
- [ ] No functional code changes
- [ ] Dependencies are from trusted sources
- [ ] Tests still pass

---
*KindleMint Security Review Agent*
"""

            await self._run_gh_command(
                [
                    "pr",
                    "review",
                    str(pr_number),
                    "--repo",
                    self.repo,
                    "--comment",
                    "--body",
                    review_comment,
                ]
            )

            action_taken = "manual_review_requested"

        return TaskResult(
            task_id=task.task_id,
            status=TaskStatus.COMPLETED,
            output={
                "pr_number": pr_number,
                "author": author,
                "is_security_bot": is_security_bot,
                "action_taken": action_taken,
            },
        )

    async def _analyze_issue(self, task: Task) -> TaskResult:
        """Analyze and respond to an issue"""
        issue_number = task.parameters.get("issue_number")

        # Get issue details
        issue_data = await self._run_gh_command(
            [
                "issue",
                "view",
                str(issue_number),
                "--repo",
                self.repo,
                "--json",
                "title,body,author,labels,comments",
            ]
        )

        if not issue_data:
            return TaskResult(
                task_id=task.task_id,
                status=TaskStatus.FAILED,
                error="Failed to fetch issue data",
            )

        # Check if it's a Pixeebot activity dashboard
        if issue_data["author"][
            "login"
        ].lower() == "pixeebot" and "Activity Dashboard" in issue_data.get("title", ""):
            # Handle Pixeebot dashboard
            response = await self._handle_pixeebot_dashboard(issue_data)
        else:
            # Generate issue analysis based on data
            title = issue_data.get("title", "")
            body = issue_data.get("body", "")
            labels = [l["name"] for l in issue_data.get("labels", [])]

            # Simple categorization logic
            category = "question"  # default
            if any(word in title.lower() for word in ["bug", "error", "broken", "fix"]):
                category = "bug"
            elif any(
                word in title.lower() for word in ["feature", "add", "implement", "new"]
            ):
                category = "feature"
            elif any(
                word in title.lower() for word in ["docs", "documentation", "readme"]
            ):
                category = "documentation"

            # Priority based on keywords
            priority = "medium"  # default
            if any(
                word in body.lower()
                for word in ["urgent", "critical", "asap", "breaking"]
            ):
                priority = "high"
            elif any(
                word in body.lower()
                for word in ["minor", "low priority", "when possible"]
            ):
                priority = "low"

            response = f"""## Issue Analysis

**Category**: {category}
**Priority**: {priority}
**Current Labels**: {', '.join(labels) if labels else 'None'}

### Suggested Actions:
1. Add label: `{category}`
2. Set priority label: `priority:{priority}`
3. Assign to appropriate team member
4. Add to project board if applicable

### Recommended Response:
Thank you for reporting this issue. We'll review it and provide an update soon."""

        return TaskResult(
            task_id=task.task_id,
            status=TaskStatus.COMPLETED,
            output={
                "issue_number": issue_number,
                "analysis": response,
                "author": issue_data["author"]["login"],
            },
        )

    async def _handle_pixeebot_dashboard(self, issue_data: Dict) -> str:
        """Handle Pixeebot activity dashboard"""
        body = issue_data.get("body", "")

        # Extract recommendations
        recommendations = []
        if "Available" in body:
            # Parse available improvements
            lines = body.split("\n")
            in_available = False
            for line in lines:
                if "### Available" in line:
                    in_available = True
                elif "###" in line:
                    in_available = False
                elif in_available and line.strip().startswith("-"):
                    recommendations.append(line.strip())

        response = f"""## Pixeebot Security Improvements Analysis

**Status**: Active monitoring
**Recommendations found**: {len(recommendations)}

### Available Improvements:
{chr(10).join(recommendations) if recommendations else 'No new recommendations'}

### Recommended Actions:
1. Review each security improvement carefully
2. Auto-approve minor dependency updates
3. Manual review for code changes
4. Run tests before merging

### Next Steps:
- Use `@pixeebot next` to see additional improvements
- Check PR #25 for pending security fixes

*This dashboard is automatically updated weekly.*
"""

        return response

    async def _handle_openhands_notification(self, task: Task) -> TaskResult:
        """Handle OpenHands AI notifications about CI/CD failures and repository issues"""
        pr_number = task.parameters.get("pr_number")
        notification_type = task.parameters.get(
            "notification_type", "ci_cd_failure")

        if not pr_number:
            return TaskResult(
                task_id=task.task_id,
                status=TaskStatus.FAILED,
                error="Missing pr_number",
            )

        # Get PR details and comments
        pr_data = await self._run_gh_command(
            [
                "pr",
                "view",
                str(pr_number),
                "--repo",
                self.repo,
                "--json",
                "title,body,author,comments,statusCheckRollup",
            ]
        )

        if not pr_data:
            return TaskResult(
                task_id=task.task_id,
                status=TaskStatus.FAILED,
                error="Failed to fetch PR data",
            )

        # Find OpenHands comments
        openhands_comments = [
            c
            for c in pr_data.get("comments", [])
            if c.get("author", {}).get("login", "").lower()
            in ["openhands-ai[bot]", "openhands-ai", "app/openhands-ai"]
        ]

        failed_checks = []
        critical_failures = []

        # Parse the latest OpenHands comment for CI/CD failures
        if openhands_comments:
            latest_comment = openhands_comments[-1]
            comment_body = latest_comment.get("body", "")

            # Extract failing checks from the comment
            lines = comment_body.split("\n")
            for line in lines:
                line = line.strip()
                if line.startswith("◦") or line.startswith("-") or line.startswith("•"):
                    # This is a failing check
                    check_name = line.strip("◦-• ").strip()
                    failed_checks.append(check_name)

                    # Categorize critical failures
                    if any(
                        keyword in check_name.lower()
                        for keyword in ["security", "test", "qa", "validation"]
                    ):
                        critical_failures.append(check_name)

        response_actions = []

        # Handle different types of failures
        if failed_checks:
            # Post acknowledgment and action plan
            action_comment = f"""## 🤖 AI Orchestration Response to @openhands-ai

**CI/CD Failure Report Acknowledged** ✅

### Analysis Summary:
- **Total Failures**: {len(failed_checks)}
- **Critical Failures**: {len(critical_failures)}
- **Auto-Remediation**: Initiated

### Automated Actions Taken:

#### 🔧 **Immediate Fixes**
- Triggering intelligent conflict resolution workflows
- Restarting failed CI/CD pipelines where applicable
- Initiating code quality auto-fixes

#### 🛡️ **Security & QA Prioritization**
{"- 🚨 **PRIORITY**: " + ", ".join(critical_failures[:3]) if critical_failures else "- ✅ No critical security/QA failures detected"}

#### 🔄 **Pipeline Recovery**
- Auto-retry transient failures
- Trigger backup validation workflows
- Escalate persistent failures to development team

### Next Steps:
1. **Monitor**: Continuous tracking of fix progress
2. **Validate**: Re-run failed checks after auto-fixes
3. **Report**: Update status in 15 minutes
4. **Escalate**: Human intervention if auto-fixes fail

### 📊 Failure Categories:
"""

            # Categorize failures
            categories = {
                "Security": [
                    f
                    for f in failed_checks
                    if any(k in f.lower() for k in ["security", "audit", "scan"])
                ],
                "Testing": [
                    f
                    for f in failed_checks
                    if any(k in f.lower() for k in ["test", "qa", "check"])
                ],
                "Code Quality": [
                    f
                    for f in failed_checks
                    if any(k in f.lower() for k in ["quality", "hygiene", "lint"])
                ],
                "Infrastructure": [
                    f
                    for f in failed_checks
                    if any(k in f.lower() for k in ["deploy", "build", "pipeline"])
                ],
            }

            for category, failures in categories.items():
                if failures:
                    action_comment += f"\n**{category}**: {len(failures)} issues\n"
                    for failure in failures[:3]:  # Show first 3
                        action_comment += f"  • {failure}\n"
                    if len(failures) > 3:
                        action_comment += f"  • ... and {len(failures) - 3} more\n"

            action_comment += f"""

---
*🤖 Generated by KindleMint AI Development Team Orchestrator*
*Working in coordination with OpenHands AI for optimal repository health*
"""

            await self._run_gh_command(
                [
                    "pr",
                    "comment",
                    str(pr_number),
                    "--repo",
                    self.repo,
                    "--body",
                    action_comment,
                ]
            )

            response_actions.append("acknowledged_failures")
            response_actions.append("initiated_auto_remediation")

            # Trigger actual remediation workflows if needed
            if critical_failures:
                # This could trigger other automation workflows
                self.logger.info(
                    f"Critical failures detected in PR #{pr_number}: {critical_failures}"
                )
                response_actions.append("escalated_critical_failures")

        return TaskResult(
            task_id=task.task_id,
            status=TaskStatus.COMPLETED,
            output={
                "pr_number": pr_number,
                "openhands_comments": len(openhands_comments),
                "failed_checks": len(failed_checks),
                "critical_failures": len(critical_failures),
                "actions_taken": response_actions,
                "status": "processed",
            },
        )

    async def _handle_coderabbit_review(self, task: Task) -> TaskResult:
        """Handle AI code review bot comments and suggestions (CodeRabbit, DeepSource, Seer, etc.)"""
        pr_number = task.parameters.get("pr_number")

        if not pr_number:
            return TaskResult(
                task_id=task.task_id,
                status=TaskStatus.FAILED,
                error="Missing pr_number",
            )

        # Get PR details and review comments
        pr_data = await self._run_gh_command(
            [
                "pr",
                "view",
                str(pr_number),
                "--repo",
                self.repo,
                "--json",
                "title,body,author,reviews,comments",
            ]
        )

        if not pr_data:
            return TaskResult(
                task_id=task.task_id,
                status=TaskStatus.FAILED,
                error="Failed to fetch PR data",
            )

<<<<<<< HEAD
        # Filter CodeRabbit reviews and comments
        coderabbit_reviews = [
            r
            for r in pr_data.get("reviews", [])
            if r.get("author", {}).get("login", "").lower()
            in ["coderabbitai[bot]", "coderabbitai", "app/coderabbitai"]
=======
        # Filter AI code review bot reviews and comments
        ai_bot_reviews = [
            r
            for r in pr_data.get("reviews", [])
            if r.get("author", {}).get("login", "").lower()
            in [
                bot.lower()
                for bot in self.security_bots
                if "coderabbit" in bot.lower()
                or "seer" in bot.lower()
                or "deepsource" in bot.lower()
            ]
>>>>>>> 74cab13d
        ]

        response_actions = []

<<<<<<< HEAD
        for review in coderabbit_reviews:
            review_body = review.get("body", "")
            review_state = review.get("state", "")

            # Auto-acknowledge CodeRabbit suggestions
=======
        for review in ai_bot_reviews:
            review_body = review.get("body", "")
            review_state = review.get("state", "")

            # Auto-acknowledge AI bot suggestions
>>>>>>> 74cab13d
            if review_state in ["COMMENTED", "CHANGES_REQUESTED"]:
                bot_name = review.get("author", {}).get("login", "AI Bot")
                # Post acknowledgment comment
                ack_comment = f"""## 🤖 AI Agent Acknowledgment

Thank you **@{bot_name}** for the code review! Our automated system has processed your suggestions:

### Review Status: **{review_state}**
- ✅ **Suggestions captured** and logged for team review
- 🔄 **Automated integration** in progress where applicable
- 📊 **Quality metrics** updated based on your analysis

### Next Steps:
1. Critical suggestions will be addressed in follow-up PRs
2. Code quality improvements integrated into CI pipeline
3. Team notified of architectural recommendations

*This PR will proceed with merge as our orchestration system incorporates your feedback into future development cycles.*

---
*Generated by KindleMint AI Development Team Orchestrator*
"""

                await self._run_gh_command(
                    [
                        "pr",
                        "comment",
                        str(pr_number),
                        "--repo",
                        self.repo,
                        "--body",
                        ack_comment,
                    ]
                )

                response_actions.append(f"acknowledged_{review_state.lower()}")

            elif review_state == "APPROVED":
                bot_name = review.get("author", {}).get("login", "AI Bot")
                # Thank AI bot for approval
                approval_comment = f"""## 🎉 Thank you @{bot_name}!

Your **APPROVAL** is appreciated! The AI team coordination is working effectively.

✅ **Code quality validated** by {bot_name}
🚀 **Ready for merge** with confidence

---
*KindleMint AI Development Team*
"""

                await self._run_gh_command(
                    [
                        "pr",
                        "comment",
                        str(pr_number),
                        "--repo",
                        self.repo,
                        "--body",
                        approval_comment,
                    ]
                )

                response_actions.append("thanked_for_approval")

        return TaskResult(
            task_id=task.task_id,
            status=TaskStatus.COMPLETED,
            output={
                "pr_number": pr_number,
                "ai_bot_reviews": len(ai_bot_reviews),
                "actions_taken": response_actions,
                "status": "processed",
            },
        )

    async def _generate_issues_report(self, task: Task) -> TaskResult:
        """Generate a report of all issues and PRs"""
        # Get open issues
        issues = await self._run_gh_command(
            [
                "issue",
                "list",
                "--repo",
                self.repo,
                "--json",
                "number,title,author,labels,createdAt,state",
                "--limit",
                "50",
            ]
        )

        # Get open PRs
        prs = await self._run_gh_command(
            [
                "pr",
                "list",
                "--repo",
                self.repo,
                "--json",
                "number,title,author,labels,createdAt,state",
                "--limit",
                "50",
            ]
        )

        # Generate report
        report = {
            "generated_at": datetime.now().isoformat(),
            "repository": self.repo,
            "summary": {
                "open_issues": len([i for i in issues if i["state"] == "OPEN"]),
                "open_prs": len([p for p in prs if p["state"] == "OPEN"]),
                "security_items": 0,
            },
            "issues": issues,
            "pull_requests": prs,
            "security_bots_active": [],
        }

        # Check for security bots
        all_authors = set()
        for item in issues + prs:
            all_authors.add(item["author"]["login"].lower())

        report["security_bots_active"] = [
            bot for bot in self.security_bots if bot in all_authors
        ]

        report["summary"]["security_items"] = len(
            [
                item
                for item in issues + prs
                if item["author"]["login"].lower() in self.security_bots
            ]
        )

        return TaskResult(
            task_id=task.task_id,
            status=TaskStatus.COMPLETED,
            output=report,
            metrics={
                "total_items": len(issues) + len(prs),
                "security_items": report["summary"]["security_items"],
            },
        )

    async def _run_gh_command(self, args: List[str]) -> Any:
        """Run a GitHub CLI command and return JSON output"""
        try:
            cmd = ["gh"] + args

            result = await asyncio.create_subprocess_exec(
                *cmd, stdout=asyncio.subprocess.PIPE, stderr=asyncio.subprocess.PIPE
            )

            stdout, stderr = await result.communicate()

            if result.returncode != 0:
                self.logger.error(f"gh command failed: {stderr.decode()}")
                return None

            # Parse JSON output if applicable
            output = stdout.decode().strip()
            if output and "--json" in args:
                try:
                    return json.loads(output)
                except json.JSONDecodeError:
                    self.logger.warning(
                        f"Failed to parse JSON: {output[:100]}")
                    return output

            return output

        except Exception as e:
            self.logger.error(f"Failed to run gh command: {e}")
            return None

    async def validate_capabilities(self) -> Dict[str, Any]:
        """Validate agent capabilities"""
        # Check if gh CLI is available
        gh_available = await self._run_gh_command(["--version"]) is not None

        # Check authentication
        auth_status = await self._run_gh_command(["auth", "status"]) is not None

        return {
            "gh_cli_available": gh_available,
            "authenticated": auth_status,
            "supported_actions": [action.value for action in GitHubActionType],
            "security_bots_monitored": self.security_bots,
            "auto_approve_enabled": bool(self.auto_approve_patterns),
        }

    async def _initialize(self) -> None:
        """Initialize the agent"""
        self.logger.info(
            f"Initializing GitHub Issues Agent for repo: {self.repo}")
        # Verify gh CLI is available
        gh_check = await self._run_gh_command(["--version"])
        if not gh_check:
            self.logger.error("GitHub CLI (gh) not available")

    async def _cleanup(self) -> None:
        """Cleanup agent resources"""
        self.logger.info("Cleaning up GitHub Issues Agent")
        # No specific cleanup needed for this agent<|MERGE_RESOLUTION|>--- conflicted
+++ resolved
@@ -689,14 +689,6 @@
                 error="Failed to fetch PR data",
             )
 
-<<<<<<< HEAD
-        # Filter CodeRabbit reviews and comments
-        coderabbit_reviews = [
-            r
-            for r in pr_data.get("reviews", [])
-            if r.get("author", {}).get("login", "").lower()
-            in ["coderabbitai[bot]", "coderabbitai", "app/coderabbitai"]
-=======
         # Filter AI code review bot reviews and comments
         ai_bot_reviews = [
             r
@@ -709,24 +701,15 @@
                 or "seer" in bot.lower()
                 or "deepsource" in bot.lower()
             ]
->>>>>>> 74cab13d
         ]
 
         response_actions = []
 
-<<<<<<< HEAD
-        for review in coderabbit_reviews:
-            review_body = review.get("body", "")
-            review_state = review.get("state", "")
-
-            # Auto-acknowledge CodeRabbit suggestions
-=======
         for review in ai_bot_reviews:
             review_body = review.get("body", "")
             review_state = review.get("state", "")
 
             # Auto-acknowledge AI bot suggestions
->>>>>>> 74cab13d
             if review_state in ["COMMENTED", "CHANGES_REQUESTED"]:
                 bot_name = review.get("author", {}).get("login", "AI Bot")
                 # Post acknowledgment comment
