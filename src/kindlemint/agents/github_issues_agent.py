--- conflicted
+++ resolved
@@ -41,9 +41,6 @@
         self.repo = repo or "IgorGanapolsky/ai-kindlemint-engine"
 
         # Security improvement patterns
-<<<<<<< HEAD
-        self.security_bots = ["pixeebot", "dependabot", "snyk-bot", "deepsource-autofix[bot]", "seer-by-sentry"]
-=======
         self.security_bots = [
             "pixeebot",
             "dependabot",
@@ -54,7 +51,6 @@
             "coderabbitai",
             "app/coderabbitai",
         ]
->>>>>>> eb235c6b
         self.auto_approve_patterns = [
             "Add timeout to requests calls",
             "Secure Source of Randomness",
@@ -106,11 +102,7 @@
                 return TaskResult(
                     task_id=task.task_id,
                     status=TaskStatus.FAILED,
-<<<<<<< HEAD
-                    error=f"Unsupported action type: {action_type}"
-=======
                     error=f"Unsupported action type: {action_type}",
->>>>>>> eb235c6b
                 )
 
         except Exception as e:
