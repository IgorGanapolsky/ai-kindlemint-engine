--- conflicted
+++ resolved
@@ -284,17 +284,10 @@
                 
                 if not hasattr(self, 'quiet') or not self.quiet:
                     print(f"  - {src_dir.name}/ → {dest_dir.relative_to(self.root)}/ ({move['description']})")
-<<<<<<< HEAD
                 
                 shutil.move(str(src_dir), str(dest_dir))
                 total_moves += 1
                 
-=======
-                
-                shutil.move(str(src_dir), str(dest_dir))
-                total_moves += 1
-                
->>>>>>> a0bd4da4
         if not hasattr(self, 'quiet') or not self.quiet:
             print(f"\n✅ Moved {total_moves} items successfully!")
         
